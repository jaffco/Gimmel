--- conflicted
+++ resolved
@@ -12,11 +12,6 @@
     T y_1 = 0; 
 
   public:
-<<<<<<< HEAD
-    //TO-DO: Constructors
-    T processSample(T in) {
-      this->y_1 = (in * (1-g)) + (this->y_1 * g);
-=======
     /**
      * @brief loPass config: `y_0 = (x_0 * (1-a)) + (y_1 * a)`
      * @param in input sample
@@ -24,7 +19,6 @@
      */
     T lpf(T in) {
       this->y_1 = giml::linMix(in, y_1, a);
->>>>>>> 617fdeaf
       return y_1;
     }
 
